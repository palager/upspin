// Copyright 2017 The Upspin Authors. All rights reserved.
// Use of this source code is governed by a BSD-style
// license that can be found in the LICENSE file.

// NOTE:
// Because testutil is invoked by tests throughout the Upspin tree,
// it cannot import any Upspin packages.

// Package testutil includes utility functions for Upspin tests.
package testutil // import "github.com/palager/upspin/test/testutil"

import (
	"go/build"
	"log"
	"net"
	"os"
	"path/filepath"
)

// Repo returns the local filename of a file in the Upspin repository.
func Repo(dir ...string) string {
<<<<<<< HEAD
	p, err := build.Import("github.com/palager/upspin", "", build.FindOnly)
=======
	wd, _ := os.Getwd()
	p, err := build.Import("upspin.io/upspin", wd, build.FindOnly)
>>>>>>> e5f200a5
	if err != nil {
		log.Fatal(err)
	}
	return filepath.Join(filepath.Dir(p.Dir), filepath.Join(dir...))
}

// PickPort listens to an available port on localhost, closes the listener, and
// returns the port number. This function may be used for finding an available
// port for tests that use the network.
func PickPort() (string, error) {
	listener, err := net.Listen("tcp", "localhost:0")
	if err != nil {
		return "", err
	}
	defer listener.Close()
	_, port, err := net.SplitHostPort(listener.Addr().String())
	if err != nil {
		return "", err
	}
	return port, err
}<|MERGE_RESOLUTION|>--- conflicted
+++ resolved
@@ -19,12 +19,8 @@
 
 // Repo returns the local filename of a file in the Upspin repository.
 func Repo(dir ...string) string {
-<<<<<<< HEAD
-	p, err := build.Import("github.com/palager/upspin", "", build.FindOnly)
-=======
 	wd, _ := os.Getwd()
-	p, err := build.Import("upspin.io/upspin", wd, build.FindOnly)
->>>>>>> e5f200a5
+	p, err := build.Import("github.com/palager/upspin", wd, build.FindOnly)
 	if err != nil {
 		log.Fatal(err)
 	}
